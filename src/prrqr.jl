--- conflicted
+++ resolved
@@ -7,19 +7,11 @@
 
 # generate convenience access functions that copies A
 prrqr(A::Matrix, atol, rtol) = prrqr!(copy(A), atol, rtol)
-<<<<<<< HEAD
-prrqr(A::Adjoint, atol, rtol) = prrqr(collect(A), atol, rtol)
-prrqr!(A::Adjoint, atol, rtol) = prrqr(collect(A), atol, rtol)
-
-# Utility routine to provide access to pivoted rank-revealing qr
-function _compress_block!(A::AbstractMatrix{T}, atol::Real, rtol::Real) where T
-=======
 prrqr(A::Adjoint, atol, rtol) = prrqr!(collect(A), atol, rtol)
 prrqr!(A::Adjoint, atol, rtol) = prrqr!(collect(A), atol, rtol)
 
 # Utility routine to provide access to pivoted rank-revealing qr
 function _compress_block!(A::AbstractMatrix{T}, atol::Float64, rtol::Float64) where T
->>>>>>> eb7ae461
   Q, R, p = prrqr!(A, atol, rtol)
   rk = min(size(R)...)
   return Q[:,1:rk], R[1:rk, invperm(p)]
