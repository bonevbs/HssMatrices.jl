--- conflicted
+++ resolved
@@ -1,13 +1,6 @@
 ### Definitions of datastructures and basic constructors and operators
 # Written by Boris Bonev, Jan. 2021
 
-<<<<<<< HEAD
-abstract type HssMatrix{T} <: AbstractMatrix{T} end
-
-## new datastructure which splits the old one into two parts to avoid unnecessary allocations
-# definition of leaf nodes
-mutable struct HssLeaf{T<:Number} <: HssMatrix{T}
-=======
 ## new datastructure which is the old datastructure
 mutable struct HssMatrix{T<:Number} <: AbstractMatrix{T}
   # toggles for the type of node
@@ -15,29 +8,11 @@
   rootnode::Bool
 
   # fields for leaf nodes
->>>>>>> a3e6f8ec
   D ::Matrix{T}
   U ::Matrix{T}
   V ::Matrix{T}
 
-<<<<<<< HEAD
-  # constructor
-  function HssLeaf(D::Matrix{T}) where T
-    m, n = size(D)
-    new{T}(D, Matrix{T}(undef, m, 0), Matrix{T}(undef, n, 0))
-  end
-  function HssLeaf(D::AbstractMatrix{T}, U::AbstractMatrix{T}, V::AbstractMatrix{T}) where T
-    if size(D,1) != size(U,1) throw(ArgumentError("D and U must have same number of rows")) end
-    if size(D,2) != size(V,1) throw(ArgumentError("D and V must have same number of columns")) end
-    new{T}(D, U, V)
-  end
-end
-
-# definition of branch nodes
-mutable struct HssNode{T<:Number} <: HssMatrix{T}
-=======
   # fields for branch nodes
->>>>>>> a3e6f8ec
   A11 ::HssMatrix{T}
   A22 ::HssMatrix{T}
   B12 ::Matrix{T}
@@ -51,10 +26,6 @@
   R2 ::Matrix{T}
   W2 ::Matrix{T}
 
-<<<<<<< HEAD
-  # internal constructors with checks for dimensions
-  function HssNode(A11::HssMatrix{T}, A22::HssMatrix{T}, B12::AbstractMatrix{T}, B21::AbstractMatrix{T}) where T
-=======
   # internal constructors for leaf nodes
   function HssMatrix(D::Matrix{T}, rootnode=true) where T
     m, n = size(D)
@@ -67,7 +38,6 @@
   end
   # internal constructors for branch nodes
   function HssMatrix(A11::HssMatrix{T}, A22::HssMatrix{T}, B12::AbstractMatrix{T}, B21::AbstractMatrix{T}, rootnode=true) where T
->>>>>>> a3e6f8ec
     kr1, kw1 = gensize(A11); kr2, kw2 = gensize(A22)
     hssA = new{T}(false, rootnode)
     hssA.A11 = A11; hssA.A22 = A22
@@ -77,13 +47,8 @@
     hssA.R2 = Matrix{Float64}(undef,kr2,0); hssA.W2 = Matrix{Float64}(undef,kw2,0)
     return hssA
   end
-<<<<<<< HEAD
-  function HssNode(A11::HssMatrix{T}, A22::HssMatrix{T}, B12::AbstractMatrix{T}, B21::AbstractMatrix{T}, 
-    R1::AbstractMatrix{T}, W1::AbstractMatrix{T}, R2::AbstractMatrix{T}, W2::AbstractMatrix{T}) where T
-=======
   function HssMatrix(A11::HssMatrix{T}, A22::HssMatrix{T}, B12::AbstractMatrix{T}, B21::AbstractMatrix{T}, 
     R1::AbstractMatrix{T}, W1::AbstractMatrix{T}, R2::AbstractMatrix{T}, W2::AbstractMatrix{T}, rootnode=false) where T
->>>>>>> a3e6f8ec
     if size(R1,2) != size(R2,2) throw(DimensionMismatch("R1 and R2 must have same number of columns")) end
     if size(W1,2) != size(W2,2) throw(DimensionMismatch("W1 and W2 must have same number of rows")) end
     hssA = new{T}(false, rootnode)
@@ -96,15 +61,6 @@
   end
 end
 
-<<<<<<< HEAD
-# exterior constructors
-#HssNode(A11::Union{HssLeaf, HssNode}, A22::Union{HssLeaf, HssNode}, B12::Matrix, B21::Matrix, ::Nothing, ::Nothing, ::Nothing, ::Nothing) = HssNode(A11, A22, B12, B21)
-
-# convenience alias (maybe unnecessary)
-#const HssMatrix{T} = Union{HssLeaf{T}, HssNode{T}}
-
-=======
->>>>>>> a3e6f8ec
 # custom constructors which are calling the compression algorithms
 function hss(A::AbstractMatrix, opts=HssOptions(Float64); args...)
   opts = copy(opts; args...)
